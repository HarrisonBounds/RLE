--- conflicted
+++ resolved
@@ -2,14 +2,13 @@
 
 Reinforcement Learning Exploration
 
-<<<<<<< HEAD
 
 ## Resources
 
 - [DRL Robot Navigation](https://github.com/reiniscimurs/DRL-robot-navigation?source=post_page-----d62715722303---------------------------------------)
 - [Position Control of a Mobile Robot through Deep Learning](https://www.mdpi.com/2076-3417/12/14/7194)
 - [Barn Dataset](https://cs.gmu.edu/~xiao/Research/BARN/BARN.html)
-=======
+
 ## Reward Function
 
 Weights are defined separately and the Reward function obtains metrics and scales them using the weights.
@@ -25,5 +24,4 @@
 ## Low-Pass Filter for smooth actions
 $$
 a_{s, t} = \alpha \cdot a_{r, t-1} + (1 - \alpha) \cdot a_{r, t}
-$$
->>>>>>> 3155649e
+$$