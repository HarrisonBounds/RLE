--- conflicted
+++ resolved
@@ -216,31 +216,17 @@
             'distance': 0.0,
             'goal': 0.0,
             'collision': 0.0,
-            'distance_traveled': 0.0,
-            'spin': 0.0
+            'time_penalty': 0.0
         }
 
-<<<<<<< HEAD
         # Calculate base rewards
         reward_components['alignment'] = self.rewards["alignment_reward"] * np.cos(angle_diff)
         reward_components['forward'] = self.rewards["forward_motion"] * linear_velocity * np.cos(angle_diff)
         reward_components['angular_penalty'] = self.rewards["angular_penalty"] * (abs(ang_vel) ** 2)
         reward_components['distance'] = self.rewards["distance"] * distance_reduction
         reward_components['time_penalty'] = self.rewards.get("time_penalty", 0.01)
-=======
-        # 1. Reward for getting closer to goal
-        reward_components['distance'] = self.rewards["distance"] * \
-            distance_reduction
-
-        # 2. Penalty for total distance traveled
-        reward_components['distance_traveled'] = self.rewards["distance_traveled_penalty"] * step_distance
-
-        # 3. Penalty for spinning/rotating
-        reward_components['spin'] = self.rewards["spin_penalty"] * \
-            step_rotation
->>>>>>> 6169eea3
-
-        # 4. Goal-reaching reward
+
+        # Goal-reaching reward
         if distance_to_goal < 1.0:
             reward_components['goal'] = self.rewards["goal_reached"]
             terminated = True
@@ -264,14 +250,8 @@
             else:
                 self.current_episode_rewards[key] = value 
 
-        # Print accumulated reward after each step
-        print(f"Step Reward: {total_reward:6.2f} | Episode Total: {self.current_episode_rewards['total']:8.2f} | "
-              f"Distance: {distance_to_goal:5.2f}m | Traveled: {self.total_distance_traveled:5.2f}m | "
-              f"Spin: {self.total_spin_accumulated:5.2f}rad")
-
-        # Update previous position for next step
-        self.prev_x = new_x
-        self.prev_y = new_y
+        self.prev_x = current_x
+        self.prev_y = current_y
 
         info['reward_components'] = reward_components.copy()
         info['distance_to_goal'] = distance_to_goal
