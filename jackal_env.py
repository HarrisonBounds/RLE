import gymnasium as gym
from gymnasium import spaces
import numpy as np
import mujoco
import mujoco.viewer
import matplotlib.pyplot as plt
import time
from lidar_sensor import VLP16Sensor
import json
from scipy.spatial.transform import Rotation as R
from randomize_obstacles import randomize_environment


class Jackal_Env(gym.Env):
    def __init__(self, xml_file="jackal_obstacles.xml", render_mode=None,
                 use_lidar=True, num_lidar_rays_h=360, num_lidar_rays_v=16,
                 lidar_max_range=10.0):
        super().__init__()

        # Load the MuJoCo model
        self.xml_file = xml_file
        self.model = mujoco.MjModel.from_xml_path(xml_file)
        self.data = mujoco.MjData(self.model)
        self.metadata = {"render_modes": ["human", "rgb_array"],
                         "render_fps": int(1.0 / (self.model.opt.timestep))}

        self.lidar_viz_enabled = False
        self.num_lidar_rays_h = num_lidar_rays_h
        self.lidar_max_range = lidar_max_range
        # LiDAR configuration
        self.use_lidar = use_lidar
        if self.use_lidar:
            self.lidar = VLP16Sensor(
                self.model,
                self.data,
                lidar_name="velodyne",
                horizontal_resolution=360.0/num_lidar_rays_h,  # Convert ray count to degrees
                rotation_rate=10,  # Hz
                max_range=lidar_max_range
                # return_type='ranges'  # Just return ranges for the gym environment
            )

        # Define state (observation) and action spaces
        basic_obs_size = self.model.nq + self.model.nv  # joint positions + velocities

        if self.use_lidar:
            lidar_obs_size = (num_lidar_rays_h * num_lidar_rays_v)
            self.observation_space = spaces.Dict({
                'state': spaces.Box(low=-np.inf, high=np.inf, shape=(basic_obs_size,), dtype=np.float32),
                'lidar': spaces.Box(low=0, high=lidar_max_range,
                                    shape=(num_lidar_rays_v, num_lidar_rays_h),
                                    dtype=np.float32)
            })
        else:
            self.observation_space = spaces.Box(
                low=-np.inf, high=np.inf, shape=(basic_obs_size,), dtype=np.float32
            )

        # For differential drive, we only need 2 actions (left and right)
        self.action_space = spaces.Box(
            low=-1, high=1, shape=(2,), dtype=np.float32
        )

        self.viewer = None
        self.render_mode = render_mode

        # Get the indices of the actuators for the left and right wheels
        self.left_front = mujoco.mj_name2id(
            self.model, mujoco.mjtObj.mjOBJ_ACTUATOR, "left_actuator")
        self.left_rear = mujoco.mj_name2id(
            self.model, mujoco.mjtObj.mjOBJ_ACTUATOR, "rear_left_actuator")
        self.right_front = mujoco.mj_name2id(
            self.model, mujoco.mjtObj.mjOBJ_ACTUATOR, "right_actuator")
        self.right_rear = mujoco.mj_name2id(
            self.model, mujoco.mjtObj.mjOBJ_ACTUATOR, "rear_right_actuator")

        # Read reward config
        with open('rewards.json', 'r') as file:
            self.rewards = json.load(file)

        self.initial_x = 0.0
        self.initial_y = 0.0

        self.floor_geom_id = mujoco.mj_name2id(
            self.model, mujoco.mjtObj.mjOBJ_GEOM, "floor")

        self.robot_geom_ids = []
        self.obstacle_geom_ids = []
        self.goal_id = []

        for i in range(self.model.ngeom):
            if self.model.geom_group[i] == 2:
                if i != self.floor_geom_id:
                    self.robot_geom_ids.append(i)
            elif self.model.geom_group[i] == 1:
                self.obstacle_geom_ids.append(i)
            elif self.model.geom_group[i] == 3:
                self.goal_id.append(i)

        # Print for debugging:
        print(f"obstacle geom ids: {self.obstacle_geom_ids}")
        print(f"robot geom ids: {self.robot_geom_ids}")
        print(f"floor geom id: {self.floor_geom_id}")

        # Reset the model and data
        mujoco.mj_resetData(self.model, self.data)
        mujoco.mj_forward(self.model, self.data)

        # Initialize/reset distance tracking with current robot position
        self.prev_robot_x = self.data.qpos[0]
        self.prev_robot_y = self.data.qpos[1]
        self.prev_x = self.data.qpos[0]
        self.prev_y = self.data.qpos[1]

        self.goal_pose = self.extract_goal_pose()
        print(f"Goal pose: {self.goal_pose}")  # [x, y, yaw] [m, m, rad]

        self.roll_pitch_threshold = 0.6

        self.prev_x = 0.0
        self.prev_y = 0.0

<<<<<<< HEAD
        # Two-stage goal achievement
        self.position_threshold = 0.4  # meters for position achievement
        # radians for orientation achievement (~11 degrees)
        self.orientation_threshold = 0.2
        self.position_achieved = False

        # Distance tracking for efficiency penalty
        self.total_distance_traveled = 0.0
        self.prev_robot_x = 0.0
        self.prev_robot_y = 0.0
=======
        # Initialize reward plots
        plt.ion()
        self.fix, self.ax = plt.subplots(
            nrows=2, ncols=2, figsize=(12, 8), tight_layout=True)
        self.ax = self.ax.flatten()

        self.component_names = [
            "Distance Reward",
            "Spin Penalty",
            "Alignment Reward",
            "Total Reward"
        ]
        self.reward_history = {name: [] for name in self.component_names}
        self.lines = {}
        for i, comp in enumerate(self.component_names):
            self.lines[comp], = self.ax[i].plot(
                [], [], "-o", markersize=2, linewidth=1, label=comp)
            self.ax[i].set_title(comp)
            self.ax[i].set_xlabel("Time Steps")
            self.ax[i].set_ylabel("Reward")
            self.ax[i].legend()
            self.ax[i].grid()
        plt.show()
        plt.pause(0.001)
>>>>>>> 1fbd0c53

    def extract_goal_pose(self):
        self.goal_geom_id = mujoco.mj_name2id(
            self.model, mujoco.mjtObj.mjOBJ_GEOM, "goal_geom"
        )
        if self.goal_geom_id == -1:
            raise ValueError("Could not find geom named 'goal_geom'")
        pos = self.data.geom_xpos[self.goal_geom_id].copy()
        orientation = self.data.geom_xmat[self.goal_geom_id].copy()
        rotation = R.from_matrix(orientation.reshape(3, 3))
        yaw = rotation.as_euler('xyz')[2]
        return np.array([pos[0], pos[1], yaw])  # [x, y, yaw]

    def _check_collision(self, group1, group2):
        for i in range(self.data.ncon):
            contact = self.data.contact[i]

            geom1 = contact.geom1
            geom2 = contact.geom2

            # Check if contact is between any geom in group1 and any geom in group2
            if (geom1 in group1 and geom2 in group2) or \
               (geom2 in group1 and geom1 in group2):
                return True

        return False

    def _preprocess_lidar(self, lidar_ranges):
        """Preprocess LiDAR data for better neural network training"""

        # 1. Normalize to [0, 1] range
        normalized_ranges = lidar_ranges / self.lidar_max_range

        # 2. Apply inverse distance weighting for better obstacle representation
        # Objects closer than 1m get exponentially higher values
        inverse_ranges = 1.0 - normalized_ranges
        weighted_ranges = np.where(normalized_ranges < 0.1,
                                   inverse_ranges ** 2,
                                   inverse_ranges)

        # 3. Optional: Apply Gaussian smoothing to reduce noise
        from scipy import ndimage
        smoothed_ranges = ndimage.gaussian_filter(weighted_ranges, sigma=0.5)

        return smoothed_ranges

    def _extract_lidar_features(self, lidar_ranges):
        """Extract meaningful features from LiDAR data"""

        # Flatten the 2D LiDAR data
        flat_ranges = lidar_ranges.flatten()

        # Basic features
        min_distance = np.min(flat_ranges)
        mean_distance = np.mean(flat_ranges)

        # Directional features (divide into sectors)
        num_sectors = 8
        sector_size = len(flat_ranges) // num_sectors
        sector_mins = []

        for i in range(num_sectors):
            start_idx = i * sector_size
            end_idx = start_idx + sector_size
            sector_min = np.min(flat_ranges[start_idx:end_idx])
            sector_mins.append(sector_min)

        # Obstacle density (percentage of close readings)
        close_threshold = 2.0  # meters
        obstacle_density = np.sum(
            flat_ranges < close_threshold) / len(flat_ranges)

        # Combine features
        features = np.array([min_distance, mean_distance,
                            obstacle_density] + sector_mins)

        return features

    def _check_roll_pitch(self):
        quaternion = self.data.qpos[3:7]  # Get the quaternion (qw, qx, qy, qz)

        rotation = R.from_quat(quaternion[[1, 2, 3, 0]])

        roll, pitch, yaw = rotation.as_euler('xyz')

        # Check absolute values against the threshold
        if abs(roll) > self.roll_pitch_threshold or abs(pitch) > self.roll_pitch_threshold:
            print(
                f"TERMINATION: Roll/Pitch too extreme! Roll: {np.degrees(roll):.2f} deg, Pitch: {np.degrees(pitch):.2f} deg")
            return True
        return False

    def step(self, action):
        # Initialize reward and flags
        reward = 0.0
        terminated = False
        truncated = False
        info = {}

        # Store previous action for smooth motion rewards
        if not hasattr(self, 'prev_action'):
            self.prev_action = np.zeros_like(action)

        # Extract current state
        current_x = self.data.qpos[0]
        current_y = self.data.qpos[1]
        # Quaternion (qw, qx, qy, qz)
        current_orientation = self.data.qpos[3:7]
        rotation = R.from_quat(current_orientation[[1, 2, 3, 0]])
        current_heading = rotation.as_euler('xyz')[2]  # Yaw (rad)
        ang_vel = self.data.qvel[5]  # Angular velocity (rad/s)

        # Track total distance traveled for efficiency penalty
        distance_step = 0.0
        if hasattr(self, 'prev_robot_x') and hasattr(self, 'prev_robot_y'):
            distance_step = np.sqrt((current_x - self.prev_robot_x)**2 +
                                    (current_y - self.prev_robot_y)**2)
            self.total_distance_traveled += distance_step

        # Update previous robot position for distance tracking
        self.prev_robot_x = current_x
        self.prev_robot_y = current_y

        # Set actuators (left and right wheel speeds)
        self.data.ctrl[self.left_front] = action[0]
        self.data.ctrl[self.left_rear] = action[0]
        self.data.ctrl[self.right_front] = action[1]
        self.data.ctrl[self.right_rear] = action[1]

        mujoco.mj_step(self.model, self.data)

        # Compute observations
        state_obs = np.concatenate([self.data.qpos.flat, self.data.qvel.flat])
        if self.use_lidar:
            lidar_data = self.lidar.update()
            lidar_obs = lidar_data['ranges']
            observation = {
                'state': state_obs.astype(np.float32),
                'lidar': lidar_obs.astype(np.float32)
            }
        else:
            observation = state_obs.astype(np.float32)
            lidar_obs = None

        goal_x, goal_y, goal_yaw = self.goal_pose
        distance_to_goal = np.sqrt(
            (current_x - goal_x)**2 + (current_y - goal_y)**2)
        angle_to_goal = np.arctan2(
            goal_y - current_y, goal_x - current_x) - current_heading
        angle_to_goal = (angle_to_goal + np.pi) % (2 *
                                                   np.pi) - np.pi  # Normalize

        # Calculate goal heading difference (for final orientation alignment)
        goal_heading_diff = abs(
            (goal_yaw - current_heading + np.pi) % (2 * np.pi) - np.pi)

        # ========== TWO-STAGE GOAL ACHIEVEMENT ==========

        # Stage 1: Check if position is achieved
        if distance_to_goal < self.position_threshold:
            if not self.position_achieved:
                self.position_achieved = True
                # Partial reward for reaching position
                reward += self.rewards["goal_reached"] * 0.5
                print(f"Position achieved! Now aligning orientation...")

            # Stage 2: Check orientation alignment when at position
            if goal_heading_diff < self.orientation_threshold:
                reward += self.rewards["goal_reached"] * \
                    0.5  # Complete the reward
                terminated = True
                print(f"Goal fully achieved! Position and orientation aligned.")
                print(
                    f"Total distance traveled: {self.total_distance_traveled:.2f}m")
                return observation, reward, terminated, truncated, info
        else:
            self.position_achieved = False

        # ========== PROGRESS TOWARD GOAL (Core Learning Signal) ==========
        prev_distance = np.sqrt((self.prev_x - goal_x)
                                ** 2 + (self.prev_y - goal_y)**2)
        distance_reduction = prev_distance - distance_to_goal
        reward += self.rewards["distance_progress"] * distance_reduction

        # ========== DIRECTIONAL ALIGNMENT ==========
        if not self.position_achieved:
            # When far from goal, encourage pointing toward goal position
            reward += self.rewards["alignment"] * np.cos(angle_to_goal)
        else:
            # When at goal position, encourage aligning with goal orientation
            orientation_alignment = np.cos(goal_heading_diff)
            # Higher weight for final alignment
            reward += self.rewards["alignment"] * 2.0 * orientation_alignment

        # ========== SAFETY (Collision Avoidance) ==========
        if self._check_collision(self.robot_geom_ids, self.obstacle_geom_ids):
            reward += self.rewards["collision_penalty"]
            terminated = True
            return observation, reward, terminated, truncated, info

        if self._check_roll_pitch():
            reward += self.rewards["collision_penalty"]
            terminated = True
            return observation, reward, terminated, truncated, info

        # Emergency obstacle avoidance (LiDAR-based)
        if self.use_lidar and lidar_obs is not None:
            min_distance_all = np.min(lidar_obs)
            if min_distance_all < 0.3:  # Very close to obstacle
                reward += -10.0

        # ========== TIME EFFICIENCY ==========
        reward += self.rewards["time_penalty"]

        # ========== DISTANCE EFFICIENCY PENALTY ==========
        # Penalize total distance traveled to encourage efficient paths
        reward += self.rewards["distance_traveled_penalty"] * distance_step

        # Update tracking variables
        self.prev_x, self.prev_y = current_x, current_y
        if not hasattr(self, 'prev_action'):
            self.prev_action = np.zeros_like(action)
        self.prev_action = action.copy()

<<<<<<< HEAD
        # Add distance info for monitoring
        info['total_distance_traveled'] = self.total_distance_traveled
        info['distance_to_goal'] = distance_to_goal
        info['position_achieved'] = self.position_achieved

        print(f"Current Reward: {reward}")
=======
        # Update reward history for plotting
        self.reward_history["Distance Reward"].append(
            self.rewards["distance_progress"] * distance_reduction)
        self.reward_history["Spin Penalty"].append(
            self.rewards["excessive_spin_penalty"] * abs(ang_vel))
        self.reward_history["Alignment Reward"].append(
            self.rewards["alignment"] * np.cos(angle_to_goal))
        # self.reward_history["Still Penalty"].append(
        #     self.rewards["still_penalty"] if abs(distance_reduction) < 0.1 else 0.0)
        self.reward_history["Total Reward"].append(reward)
        # Update the plots every few timesteps
        TIMESTEPS_BETWEEN_PLOTS = 100
        if len(self.reward_history["Total Reward"]) % TIMESTEPS_BETWEEN_PLOTS == 0:
            for comp in self.component_names:
                self.lines[comp].set_xdata(
                    np.arange(len(self.reward_history[comp])))
                self.lines[comp].set_ydata(self.reward_history[comp])
                self.ax[self.component_names.index(comp)].relim()
                self.ax[self.component_names.index(comp)].autoscale_view()
                plt.draw()
                plt.pause(0.001)
>>>>>>> 1fbd0c53

        return observation, reward, terminated, truncated, info

    def reset(self, seed=None, options=None):
        super().reset(seed=seed)

        # Reset goal achievement tracking
        self.position_achieved = False

        # Reset distance tracking
        self.total_distance_traveled = 0.0
        self.prev_robot_x = 0.0
        self.prev_robot_y = 0.0

        # Generate a new XML file with randomized obstacles and goal position
        randomize_environment(
            env_path=self.xml_file,
            min_num_obstacles=3,  # Adjust as needed or parameterize
            max_num_obstacles=8  # Adjust as needed or parameterize
        )

        # Get initial positions for displacement
        self.initial_x = self.data.qpos[0]
        self.initial_y = self.data.qpos[1]

        # Reset tracking variables
        self.prev_x = 0.0
        self.prev_y = 0.0

        # Load the new model
        self.model = mujoco.MjModel.from_xml_path(self.xml_file)
        self.data = mujoco.MjData(self.model)
        self.metadata = {"render_modes": ["human", "rgb_array"],
                         "render_fps": int(1.0 / (self.model.opt.timestep))}

        # Reinitialize LiDAR if enabled since the model has changed
        if self.use_lidar:
            self.lidar = VLP16Sensor(
                self.model,
                self.data,
                lidar_name="velodyne",
                horizontal_resolution=360.0/self.num_lidar_rays_h,  # Convert ray count to degrees
                rotation_rate=10,  # Hz
                max_range=self.lidar_max_range
                # return_type='ranges'  # Just return ranges for the gym environment
            )

        # Reassign the geometry IDs
        self.robot_geom_ids = []
        self.obstacle_geom_ids = []
        self.goal_id = []

        for i in range(self.model.ngeom):
            if self.model.geom_group[i] == 2:
                if i != self.floor_geom_id:
                    self.robot_geom_ids.append(i)
            elif self.model.geom_group[i] == 1:
                self.obstacle_geom_ids.append(i)
            elif self.model.geom_group[i] == 3:
                self.goal_id.append(i)

        # Reset the viewer if it exists
        if self.viewer:
            self.viewer.close()
            self.viewer = None

        # Reset the model and data
        mujoco.mj_resetData(self.model, self.data)
        mujoco.mj_forward(self.model, self.data)

        # Reassign the goal position
        self.goal_pose = self.extract_goal_pose()
        print(f"goal pose: {self.goal_pose}")

        # Get the basic observation
        state_obs = np.concatenate([self.data.qpos.flat, self.data.qvel.flat])

        # Get LiDAR observation if enabled
        if self.use_lidar:
            lidar_obs = self.lidar.update()['ranges']
            observation = {
                'state': state_obs.astype(np.float32),
                'lidar': lidar_obs.astype(np.float32)
            }
        else:
            observation = state_obs.astype(np.float32)

        info = {}
        return observation, info

    def render(self):
        if self.render_mode == "human":
            if self.viewer is None:
                self.viewer = mujoco.viewer.launch_passive(
                    self.model, self.data, show_left_ui=False, show_right_ui=False)
                # Set camera to show birds-eye view
                self.viewer.cam.type = mujoco.mjtCamera.mjCAMERA_FREE
                self.viewer.cam.lookat[:] = [
                    # Look at the robot
                    self.data.qpos[0], self.data.qpos[1], 0.5]
                self.viewer.cam.distance = 16.0  # Distance from the robot
                self.viewer.cam.azimuth = 0.0
                self.viewer.cam.elevation = -90.0
            else:
                self.viewer.sync()

            # Render LiDAR visualization if enabled
            if self.use_lidar and self.lidar_viz_enabled:
                self.lidar_ax = self.lidar.visualize_scan(ax=self.lidar_ax)

        elif self.render_mode == "rgb_array":
            if self.viewer is None:
                self.viewer = mujoco.viewer.launch_passive(
                    self.model, self.data)
            self.viewer.sync()
            render_output = self.viewer.read_pixels(
                self.model.width, self.model.height, depth=False)
            return render_output[::-1, :, :]  # Flip upside down

        return None

    def close(self):
        if self.viewer:
            self.viewer.close()
        self.viewer = None<|MERGE_RESOLUTION|>--- conflicted
+++ resolved
@@ -120,7 +120,6 @@
         self.prev_x = 0.0
         self.prev_y = 0.0
 
-<<<<<<< HEAD
         # Two-stage goal achievement
         self.position_threshold = 0.4  # meters for position achievement
         # radians for orientation achievement (~11 degrees)
@@ -131,32 +130,6 @@
         self.total_distance_traveled = 0.0
         self.prev_robot_x = 0.0
         self.prev_robot_y = 0.0
-=======
-        # Initialize reward plots
-        plt.ion()
-        self.fix, self.ax = plt.subplots(
-            nrows=2, ncols=2, figsize=(12, 8), tight_layout=True)
-        self.ax = self.ax.flatten()
-
-        self.component_names = [
-            "Distance Reward",
-            "Spin Penalty",
-            "Alignment Reward",
-            "Total Reward"
-        ]
-        self.reward_history = {name: [] for name in self.component_names}
-        self.lines = {}
-        for i, comp in enumerate(self.component_names):
-            self.lines[comp], = self.ax[i].plot(
-                [], [], "-o", markersize=2, linewidth=1, label=comp)
-            self.ax[i].set_title(comp)
-            self.ax[i].set_xlabel("Time Steps")
-            self.ax[i].set_ylabel("Reward")
-            self.ax[i].legend()
-            self.ax[i].grid()
-        plt.show()
-        plt.pause(0.001)
->>>>>>> 1fbd0c53
 
     def extract_goal_pose(self):
         self.goal_geom_id = mujoco.mj_name2id(
@@ -381,36 +354,12 @@
             self.prev_action = np.zeros_like(action)
         self.prev_action = action.copy()
 
-<<<<<<< HEAD
         # Add distance info for monitoring
         info['total_distance_traveled'] = self.total_distance_traveled
         info['distance_to_goal'] = distance_to_goal
         info['position_achieved'] = self.position_achieved
 
         print(f"Current Reward: {reward}")
-=======
-        # Update reward history for plotting
-        self.reward_history["Distance Reward"].append(
-            self.rewards["distance_progress"] * distance_reduction)
-        self.reward_history["Spin Penalty"].append(
-            self.rewards["excessive_spin_penalty"] * abs(ang_vel))
-        self.reward_history["Alignment Reward"].append(
-            self.rewards["alignment"] * np.cos(angle_to_goal))
-        # self.reward_history["Still Penalty"].append(
-        #     self.rewards["still_penalty"] if abs(distance_reduction) < 0.1 else 0.0)
-        self.reward_history["Total Reward"].append(reward)
-        # Update the plots every few timesteps
-        TIMESTEPS_BETWEEN_PLOTS = 100
-        if len(self.reward_history["Total Reward"]) % TIMESTEPS_BETWEEN_PLOTS == 0:
-            for comp in self.component_names:
-                self.lines[comp].set_xdata(
-                    np.arange(len(self.reward_history[comp])))
-                self.lines[comp].set_ydata(self.reward_history[comp])
-                self.ax[self.component_names.index(comp)].relim()
-                self.ax[self.component_names.index(comp)].autoscale_view()
-                plt.draw()
-                plt.pause(0.001)
->>>>>>> 1fbd0c53
 
         return observation, reward, terminated, truncated, info
 
