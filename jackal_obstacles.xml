--- conflicted
+++ resolved
@@ -139,30 +139,6 @@
                 </body>
             </body>
         </body>
-<<<<<<< HEAD
-    
-        <!-- Obstacles -->
-        <body name="obstacle1" pos="2 0 0.5">
-            <geom type="box" size="0.5 0.5 0.5" rgba="1 0 0 1" group="1"/>
-        </body>
-        <body name="obstacle2" pos="0 3 0.5">
-            <geom type="cylinder" size="0.5 1" rgba="0 1 0 1" group="1"/>
-        </body>
-        <body name="obstacle3" pos="-3 -2 0.5">
-            <geom type="sphere" size="0.7" rgba="0 0 1 1" group="1"/>
-        </body>
-        <body name="wall1" pos="5 0 0.5">
-            <geom type="box" size="0.1 5 0.5" rgba="0.5 0.5 0.5 1" group="1"/>
-        </body>
-        <body name="wall2" pos="-5 0 0.5">
-            <geom type="box" size="0.1 5 0.5" rgba="0.5 0.5 0.5 1" group="1"/>
-        </body>
-        <body name="wall3" pos="0 5 0.5">
-            <geom type="box" size="5 0.1 0.5" rgba="0.5 0.5 0.5 1" group="1"/>
-        </body>
-        <body name="wall4" pos="0 -5 0.5">
-            <geom type="box" size="5 0.1 0.5" rgba="0.5 0.5 0.5 1" group="1"/>
-=======
 
         <!-- Walls Enclosing the Robot [-5, 5] 10x10 Arena -->
         <body name="wall1" pos="5 0 0.5">
@@ -176,7 +152,6 @@
         </body>
         <body name="wall4" pos="0 -5 0.5">
             <geom type="box" size="5 0.1 0.5" material="wallColor" />
->>>>>>> 9a9a9caf
         </body>
     
         <!--START_OBSTACLES-->
