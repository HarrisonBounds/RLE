--- conflicted
+++ resolved
@@ -144,15 +144,8 @@
             torch.save(agent.critic.state_dict(), os.path.join(MODEL_DIR, f"critic_step_{global_step}.pth"))
             print(f"Models saved at {global_step} timesteps.")
 
-<<<<<<< HEAD
 except KeyboardInterrupt:
     print("\nTraining interrupted by user.")
 finally:
     env.close()
-    print("Environment closed.")
-=======
-    # print("Observation keys or shape:", type(observation), observation.keys())
-    # print("LiDAR data shape:", observation['lidar'].shape)
-    # print("LiDAR data sample:", observation['lidar'][:10])  # first 10 values from LiDAR
-    env.render()
->>>>>>> 9a9a9caf
+    print("Environment closed.")